//
//  TSKNSURLSessionTests.m
//  TrustKit
//
//  Created by Alban Diquet on 10/11/15.
//  Copyright © 2015 TrustKit. All rights reserved.
//

#import <XCTest/XCTest.h>
#import "../TrustKit/TrustKit.h"
#import "../TrustKit/TSKPinningValidator.h"
#import "../TrustKit/TSKPinningValidatorResult.h"
#import "../TrustKit/Swizzling/TSKNSURLSessionDelegateProxy.h"

#import <OCMock/OCMock.h>

@interface TrustKit (TestSupport)
+ (void)resetConfiguration;
@end

@interface TSKNSURLSessionDelegateProxy (TestSupport)
@property (nonatomic) id<NSURLSessionDelegate, NSURLSessionTaskDelegate> originalDelegate;
@property (nonatomic) TSKTrustEvaluationResult lastTrustDecision;

- (BOOL)forwardToOriginalDelegateAuthenticationChallenge:(NSURLAuthenticationChallenge *)challenge
                                       completionHandler:(TSKURLSessionAuthChallengeCallback)completionHandler
                                              forSession:(NSURLSession * _Nonnull)session;

- (void)common_URLSession:(NSURLSession * _Nonnull)session
                challenge:(NSURLAuthenticationChallenge * _Nonnull)challenge
        completionHandler:(void (^ _Nonnull)(NSURLSessionAuthChallengeDisposition disposition,
                                             NSURLCredential * _Nullable credential))completionHandler;

@end


// An NSURLSessionDelegate
@interface SessionDelegate : NSObject<NSURLSessionDelegate, NSURLAuthenticationChallengeSender>
@end
@implementation SessionDelegate

- (void)URLSession:(NSURLSession *)session didReceiveChallenge:(NSURLAuthenticationChallenge *)challenge completionHandler:(void (^)(NSURLSessionAuthChallengeDisposition, NSURLCredential * _Nullable))completionHandler
{
    completionHandler(NSURLSessionAuthChallengeUseCredential, challenge.proposedCredential);
}

- (void)fakeMethod { }

- (void)useCredential:(NSURLCredential *)credential forAuthenticationChallenge:(NSURLAuthenticationChallenge *)challenge {}

- (void)continueWithoutCredentialForAuthenticationChallenge:(NSURLAuthenticationChallenge *)challenge {}

- (void)cancelAuthenticationChallenge:(NSURLAuthenticationChallenge *)challenge {}

@end

// An NSURLSession and Task delegate
@interface TaskAndSessionDelegate : SessionDelegate<NSURLSessionTaskDelegate>
@end
@implementation TaskAndSessionDelegate

- (void)URLSession:(NSURLSession *)session task:(NSURLSessionTask *)task didReceiveChallenge:(NSURLAuthenticationChallenge *)challenge completionHandler:(void (^)(NSURLSessionAuthChallengeDisposition, NSURLCredential * _Nullable))completionHandler
{ }

- (void)fakeMethod { }

@end

// An NSURLSessionTask delegate (only, no NSURLSessionDelegate methods)
@interface TaskDelegate : NSObject<NSURLSessionTaskDelegate> @end
@implementation TaskDelegate

- (void)URLSession:(NSURLSession *)session task:(NSURLSessionTask *)task didReceiveChallenge:(NSURLAuthenticationChallenge *)challenge completionHandler:(void (^)(NSURLSessionAuthChallengeDisposition, NSURLCredential * _Nullable))completionHandler
{ }

- (void)fakeMethod { }

@end

// A delegate that doesn't actually implement any of the optional handlers
@interface NoOptionalsDelegate : NSObject<NSURLSessionTaskDelegate> @end
@implementation NoOptionalsDelegate
- (void)fakeMethod { }
@end

#pragma mark - Test suite

@interface TSKNSURLSessionTests : XCTestCase
@property (nonatomic) TrustKit *trustKit;
@end

@implementation TSKNSURLSessionTests

- (void)setUp {
    [super setUp];
<<<<<<< HEAD
    _trustKit = [[TrustKit alloc] initWithConfiguration:@{ } identifier:@"test"];
=======
    _trustKit = [[TrustKit alloc] initWithConfiguration:@{ }];
>>>>>>> 763e093a
}

- (void)tearDown {
    [super tearDown];
}

#pragma mark respondsToSelector override

- (void)test_respondsToSelector_sessionDelegate
{
    TSKNSURLSessionDelegateProxy *proxy = [[TSKNSURLSessionDelegateProxy alloc] initWithTrustKit:self.trustKit
                                                                                 sessionDelegate:[SessionDelegate new]];
    
    XCTAssertTrue([proxy respondsToSelector:@selector(URLSession:didReceiveChallenge:completionHandler:)]);

    XCTAssertFalse([proxy respondsToSelector:@selector(URLSession:task:didReceiveChallenge:completionHandler:)]);
    
    XCTAssertTrue([proxy respondsToSelector:@selector(fakeMethod)]);

    XCTAssertFalse([proxy respondsToSelector:NSSelectorFromString(@"unimplementedMethod")]);
}

- (void)test_respondsToSelector_taskDelegate
{
    TSKNSURLSessionDelegateProxy *proxy = [[TSKNSURLSessionDelegateProxy alloc] initWithTrustKit:self.trustKit
                                                                                 sessionDelegate:[TaskDelegate new]];
    
    XCTAssertFalse([proxy respondsToSelector:@selector(URLSession:didReceiveChallenge:completionHandler:)]);
    
    XCTAssertTrue([proxy respondsToSelector:@selector(URLSession:task:didReceiveChallenge:completionHandler:)]);
    
    XCTAssertTrue([proxy respondsToSelector:@selector(fakeMethod)]);
    
    XCTAssertFalse([proxy respondsToSelector:NSSelectorFromString(@"unimplementedMethod")]);
}

- (void)test_respondsToSelector_taskAndSessionDelegate
{
    TSKNSURLSessionDelegateProxy *proxy = [[TSKNSURLSessionDelegateProxy alloc] initWithTrustKit:self.trustKit
                                                                                 sessionDelegate:[TaskAndSessionDelegate new]];
    
    XCTAssertTrue([proxy respondsToSelector:@selector(URLSession:didReceiveChallenge:completionHandler:)]);
    
    XCTAssertTrue([proxy respondsToSelector:@selector(URLSession:task:didReceiveChallenge:completionHandler:)]);
    
    XCTAssertTrue([proxy respondsToSelector:@selector(fakeMethod)]);
    
    XCTAssertFalse([proxy respondsToSelector:NSSelectorFromString(@"unimplementedMethod")]);
}

- (void)test_respondsToSelector_noOptionalsDelegate
{
    TSKNSURLSessionDelegateProxy *proxy = [[TSKNSURLSessionDelegateProxy alloc] initWithTrustKit:self.trustKit
                                                                                 sessionDelegate:[NoOptionalsDelegate new]];
    
    XCTAssertTrue([proxy respondsToSelector:@selector(URLSession:didReceiveChallenge:completionHandler:)]);
    
    XCTAssertFalse([proxy respondsToSelector:@selector(URLSession:task:didReceiveChallenge:completionHandler:)]);
    
    XCTAssertTrue([proxy respondsToSelector:@selector(fakeMethod)]);
    
    XCTAssertFalse([proxy respondsToSelector:NSSelectorFromString(@"unimplementedMethod")]);
}

#pragma mark forwardToOriginalDelegateAuthenticationChallenge

// Test session delegate that implements @selector(URLSession:didReceiveChallenge:completionHandler:)
- (void)test_forwardToOriginalDelegateAuthenticationChallenge_implements
{
    TSKNSURLSessionDelegateProxy *proxy = [[TSKNSURLSessionDelegateProxy alloc] initWithTrustKit:self.trustKit
                                                                                 sessionDelegate:[SessionDelegate new]];
    NSURLSession *session = [NSURLSession sessionWithConfiguration:[NSURLSessionConfiguration ephemeralSessionConfiguration]];
    NSURLAuthenticationChallenge *challenge = [NSURLAuthenticationChallenge new];
    
    XCTestExpectation *expectation = [self expectationWithDescription:@"CallbackInvoked"];
    
    BOOL result = [proxy forwardToOriginalDelegateAuthenticationChallenge:challenge
                                                        completionHandler:^(NSURLSessionAuthChallengeDisposition disposition, NSURLCredential * _Nullable credential) {
                                                            [expectation fulfill];
                                                        } forSession:session];
    
    XCTAssertTrue(result);
    
    [self waitForExpectationsWithTimeout:5.0 handler:nil];
}

// Test task delegate that doesn't implement @selector(URLSession:didReceiveChallenge:completionHandler:)
- (void)test_forwardToOriginalDelegateAuthenticationChallenge_doesNotImplement
{
    TSKNSURLSessionDelegateProxy *proxy = [[TSKNSURLSessionDelegateProxy alloc] initWithTrustKit:self.trustKit
                                                                                 sessionDelegate:[TaskDelegate new]];
    NSURLSession *session = [NSURLSession sessionWithConfiguration:[NSURLSessionConfiguration ephemeralSessionConfiguration]];
    NSURLAuthenticationChallenge *challenge = [NSURLAuthenticationChallenge new];
    
    BOOL result = [proxy forwardToOriginalDelegateAuthenticationChallenge:challenge
                                                        completionHandler:^(NSURLSessionAuthChallengeDisposition disposition, NSURLCredential * _Nullable credential) {
                                                            XCTFail(@"Should not be invoked");
                                                        } forSession:session];
    
    XCTAssertFalse(result);
}

#pragma mark common_URLSession:challenge:challenge:completionHandler:

- (void)test_common_URLSession_invalidAuthMethod_session
{
    SessionDelegate *delegate = [SessionDelegate new];
    TSKNSURLSessionDelegateProxy *proxy = [[TSKNSURLSessionDelegateProxy alloc] initWithTrustKit:self.trustKit
                                                                                 sessionDelegate:delegate];
    
    NSURLSession *session = [NSURLSession new];
    NSURLAuthenticationChallenge *challenge = ({
        NSURLProtectionSpace *space = [[NSURLProtectionSpace alloc] initWithHost:@""
                                                                            port:443
                                                                        protocol:@""
                                                                           realm:@""
                                                            authenticationMethod:NSURLAuthenticationMethodHTTPBasic];
        [[NSURLAuthenticationChallenge alloc] initWithProtectionSpace:space
                                                   proposedCredential:nil
                                                 previousFailureCount:0
                                                      failureResponse:nil
                                                                error:nil
                                                               sender:delegate];
    });
    
    [proxy common_URLSession:session
                   challenge:challenge
           completionHandler:^(NSURLSessionAuthChallengeDisposition disposition,
                               NSURLCredential *credential) {
               XCTAssertEqual(disposition, NSURLSessionAuthChallengeUseCredential);
               XCTAssertEqual(credential, challenge.proposedCredential);
           }];
}

- (void)test_common_URLSession_invalidAuthMethod_task
{
    TaskDelegate *delegate = [TaskDelegate new];
    TSKNSURLSessionDelegateProxy *proxy = [[TSKNSURLSessionDelegateProxy alloc] initWithTrustKit:self.trustKit
                                                                                 sessionDelegate:delegate];
    
    NSURLSession *session = [NSURLSession new];
    NSURLAuthenticationChallenge *challenge = ({
        NSURLProtectionSpace *space = [[NSURLProtectionSpace alloc] initWithHost:@""
                                                                            port:443
                                                                        protocol:@""
                                                                           realm:@""
                                                            authenticationMethod:NSURLAuthenticationMethodHTTPBasic];
        [[NSURLAuthenticationChallenge alloc] initWithProtectionSpace:space
                                                   proposedCredential:nil
                                                 previousFailureCount:0
                                                      failureResponse:nil
                                                                error:nil
                                                               sender:[SessionDelegate new]];
    });
    
    [proxy common_URLSession:session
                   challenge:challenge
           completionHandler:^(NSURLSessionAuthChallengeDisposition disposition,
                               NSURLCredential *credential) {
               XCTAssertEqual(disposition, NSURLSessionAuthChallengePerformDefaultHandling);
               XCTAssertEqual(credential, challenge.proposedCredential);
           }];
}

- (void)test_common_URLSession_session_pinFailed
{
    SessionDelegate *delegate = [SessionDelegate new];
    TSKNSURLSessionDelegateProxy *proxy = [[TSKNSURLSessionDelegateProxy alloc] initWithTrustKit:self.trustKit
                                                                                 sessionDelegate:delegate];
    
    NSURLSession *session = [NSURLSession new];
    NSURLAuthenticationChallenge *challenge = ({
        NSURLProtectionSpace *space = [[NSURLProtectionSpace alloc] initWithHost:@"hostname"
                                                                            port:443
                                                                        protocol:@""
                                                                           realm:@""
                                                            authenticationMethod:NSURLAuthenticationMethodServerTrust];
        [[NSURLAuthenticationChallenge alloc] initWithProtectionSpace:space
                                                   proposedCredential:nil
                                                 previousFailureCount:0
                                                      failureResponse:nil
                                                                error:nil
                                                               sender:delegate];
    });
    
    TSKPinningValidator *validator = OCMStrictClassMock([TSKPinningValidator class]);
    self.trustKit.pinningValidator = validator;
    
    OCMExpect([validator evaluateTrust:challenge.protectionSpace.serverTrust forHostname:@"hostname"]).andReturn(TSKTrustDecisionShouldBlockConnection);
    
    [proxy common_URLSession:session
                   challenge:challenge
           completionHandler:^(NSURLSessionAuthChallengeDisposition disposition,
                               NSURLCredential *credential) {
               XCTAssertEqual(disposition, NSURLSessionAuthChallengeCancelAuthenticationChallenge);
               XCTAssertEqual(credential, challenge.proposedCredential);
           }];
    
    [(id)validator stopMocking];
}

- (void)test_common_URLSession_session_pinSuccess
{
    SessionDelegate *delegate = [SessionDelegate new];
    TSKNSURLSessionDelegateProxy *proxy = [[TSKNSURLSessionDelegateProxy alloc] initWithTrustKit:self.trustKit
                                                                                 sessionDelegate:delegate];
    
    NSURLSession *session = [NSURLSession new];
    NSURLAuthenticationChallenge *challenge = ({
        NSURLProtectionSpace *space = [[NSURLProtectionSpace alloc] initWithHost:@"hostname"
                                                                            port:443
                                                                        protocol:@""
                                                                           realm:@""
                                                            authenticationMethod:NSURLAuthenticationMethodServerTrust];
        [[NSURLAuthenticationChallenge alloc] initWithProtectionSpace:space
                                                   proposedCredential:nil
                                                 previousFailureCount:0
                                                      failureResponse:nil
                                                                error:nil
                                                               sender:delegate];
    });
    
    TSKPinningValidator *validator = OCMStrictClassMock([TSKPinningValidator class]);
    self.trustKit.pinningValidator = validator;
    
    OCMExpect([validator evaluateTrust:challenge.protectionSpace.serverTrust forHostname:@"hostname"]).andReturn(TSKTrustDecisionShouldAllowConnection);
    
    [proxy common_URLSession:session
                   challenge:challenge
           completionHandler:^(NSURLSessionAuthChallengeDisposition disposition,
                               NSURLCredential *credential) {
               XCTAssertEqual(disposition, NSURLSessionAuthChallengeUseCredential);
               XCTAssertEqual(credential, challenge.proposedCredential);
           }];
    
    [(id)validator stopMocking];
}

#pragma mark URLSession:didReceiveChallenge:challenge:completionHandler:

- (void)test_urlSessionChallengeDelegate
{
    SessionDelegate *delegate = [SessionDelegate new];
    TSKNSURLSessionDelegateProxy *proxy = OCMPartialMock([[TSKNSURLSessionDelegateProxy alloc] initWithTrustKit:self.trustKit
                                                                                                sessionDelegate:delegate]);
    
    NSURLSession *session = [NSURLSession new];
    NSURLAuthenticationChallenge *challenge = ({
        NSURLProtectionSpace *space = [[NSURLProtectionSpace alloc] initWithHost:@"hostname"
                                                                            port:443
                                                                        protocol:@""
                                                                           realm:@""
                                                            authenticationMethod:NSURLAuthenticationMethodServerTrust];
        [[NSURLAuthenticationChallenge alloc] initWithProtectionSpace:space
                                                   proposedCredential:nil
                                                 previousFailureCount:0
                                                      failureResponse:nil
                                                                error:nil
                                                               sender:delegate];
    });
    
    TSKURLSessionAuthChallengeCallback completionHandler = ^(NSURLSessionAuthChallengeDisposition disposition, NSURLCredential * _Nullable credential) {};
    
    OCMExpect([proxy common_URLSession:session
                             challenge:challenge
                     completionHandler:completionHandler]).andDo(^(NSInvocation *i){});
    
    [proxy URLSession:session didReceiveChallenge:challenge completionHandler:completionHandler];
    
    OCMVerifyAll((id)proxy);
    [(id)proxy stopMocking];
}

#pragma mark URLSession:task:didReceiveChallenge:completionHandler:

- (void)test_urlSessionTaskChallengeDelegate
{
    SessionDelegate *delegate = [SessionDelegate new];
    TSKNSURLSessionDelegateProxy *proxy = OCMPartialMock([[TSKNSURLSessionDelegateProxy alloc] initWithTrustKit:self.trustKit
                                                                                                sessionDelegate:delegate]);
    
    NSURLSession *session = [NSURLSession new];
    NSURLAuthenticationChallenge *challenge = ({
        NSURLProtectionSpace *space = [[NSURLProtectionSpace alloc] initWithHost:@"hostname"
                                                                            port:443
                                                                        protocol:@""
                                                                           realm:@""
                                                            authenticationMethod:NSURLAuthenticationMethodServerTrust];
        [[NSURLAuthenticationChallenge alloc] initWithProtectionSpace:space
                                                   proposedCredential:nil
                                                 previousFailureCount:0
                                                      failureResponse:nil
                                                                error:nil
                                                               sender:delegate];
    });
    
    TSKURLSessionAuthChallengeCallback completionHandler = ^(NSURLSessionAuthChallengeDisposition disposition, NSURLCredential * _Nullable credential) {};
    
    OCMExpect([proxy common_URLSession:session
                             challenge:challenge
                     completionHandler:completionHandler]).andDo(^(NSInvocation *i){});
    
    [proxy URLSession:session
                 task:[NSURLSessionTask new]
  didReceiveChallenge:challenge
    completionHandler:completionHandler];
    
    OCMVerifyAll((id)proxy);
    [(id)proxy stopMocking];
}

@end<|MERGE_RESOLUTION|>--- conflicted
+++ resolved
@@ -93,11 +93,7 @@
 
 - (void)setUp {
     [super setUp];
-<<<<<<< HEAD
-    _trustKit = [[TrustKit alloc] initWithConfiguration:@{ } identifier:@"test"];
-=======
     _trustKit = [[TrustKit alloc] initWithConfiguration:@{ }];
->>>>>>> 763e093a
 }
 
 - (void)tearDown {
