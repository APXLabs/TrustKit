/*
 
 TrustKit.m
 TrustKit
 
 Copyright 2015 The TrustKit Project Authors
 Licensed under the MIT license, see associated LICENSE file for terms.
 See AUTHORS file for the list of project authors.
 
 */

#import "TrustKit.h"
#import "Reporting/TSKBackgroundReporter.h"
#import "Pinning/TSKSPKIHashCache.h"
#import "Swizzling/TSKNSURLConnectionDelegateProxy.h"
#import "Swizzling/TSKNSURLSessionDelegateProxy.h"
#import "Pinning/TSKSPKIHashCache.h"
#import "parse_configuration.h"
#import "TSKPinningValidatorResult.h"
#import "TSKLog.h"

// Info.plist key we read the public key hashes from
static NSString * const kTSKConfiguration = @"TSKConfiguration";


#pragma mark TrustKit Global State
// Shared TrustKit singleton instance
static TrustKit *sharedTrustKit = nil;

// The identifier we use for the singleton instance of TrustKit
static NSString * const kTSKSharedInstanceIdentifier = @"TSKSharedInstanceIdentifier";

// A shared hash cache for use by all TrustKit instances
static TSKSPKIHashCache *sharedHashCache;

static char kTSKPinFailureReporterQueueLabel[] = "com.datatheorem.trustkit.reporterqueue";

// Default report URI - can be disabled with TSKDisableDefaultReportUri
// Email info@datatheorem.com if you need a free dashboard to see your App's reports
static NSString * const kTSKDefaultReportUri = @"https://overmind.datatheorem.com/trustkit/report";

#pragma mark TrustKit Initialization Helper Functions

@interface TrustKit ()
@property (nonatomic) TSKBackgroundReporter *pinFailureReporter;
@property (nonatomic) dispatch_queue_t pinFailureReporterQueue;
@end

@implementation TrustKit

#pragma mark Shared TrustKit Explicit Initialization

+ (instancetype)sharedInstance
{
    if (!sharedTrustKit) {
        // TrustKit should only be initialized once so we don't double swizzle or get into anything unexpected
        [NSException raise:@"TrustKit was not initialized"
                    format:@"TrustKit must be initialized using +initializeWithConfiguration: prior to accessing sharedInstance"];
    }
    return sharedTrustKit;
}

+ (void)initializeWithConfiguration:(NSDictionary *)trustKitConfig
{
    TSKLog(@"Configuration passed via explicit call to initializeWithConfiguration:");
    
    static dispatch_once_t onceToken;
    dispatch_once(&onceToken, ^{
<<<<<<< HEAD
        sharedTrustKit = [[TrustKit alloc] initWithConfiguration:trustKitConfig
                                                      identifier:kTSKSharedInstanceIdentifier];
=======
        sharedTrustKit = [[TrustKit alloc] initWithConfiguration:trustKitConfig];
>>>>>>> 763e093a
        
        // Hook network APIs if needed
        if ([sharedTrustKit.configuration[kTSKSwizzleNetworkDelegates] boolValue]) {
            // NSURLConnection
            [TSKNSURLConnectionDelegateProxy swizzleNSURLConnectionConstructors:sharedTrustKit];
            
            // NSURLSession
            [TSKNSURLSessionDelegateProxy swizzleNSURLSessionConstructors:sharedTrustKit];
        }
    });
}


#pragma mark Instance

- (instancetype)initWithConfiguration:(NSDictionary<NSString *, id> *)trustKitConfig
{
    NSParameterAssert(trustKitConfig);
    if (!trustKitConfig) {
        return nil;
    }
    
    self = [super init];
    if (self && [trustKitConfig count] > 0) {
        // Convert and store the SSL pins in our global variable
        _configuration = parseTrustKitConfiguration(trustKitConfig);
        
        _validationDelegateQueue = dispatch_get_main_queue();
        
        // Create a dispatch queue for activating the reporter
        // We use a serial queue targetting the global default queue in order to ensure reports are sent one by one
        // even when a lot of pin failures are occuring, instead of spamming the global queue with events to process
        _pinFailureReporterQueue = dispatch_queue_create(kTSKPinFailureReporterQueueLabel, DISPATCH_QUEUE_SERIAL);
        
        // Create our reporter for sending pin validation failures; do this before hooking NSURLSession so we don't hook ourselves
        _pinFailureReporter = [[TSKBackgroundReporter alloc] initAndRateLimitReports:YES];
        
        // Handle global configuration flags here
        // TSKIgnorePinningForUserDefinedTrustAnchors
#if TARGET_OS_IPHONE
        BOOL userTrustAnchorBypass = NO;
#else
        BOOL userTrustAnchorBypass = [_configuration[kTSKIgnorePinningForUserDefinedTrustAnchors] boolValue];
#endif
        
        // TSKSwizzleNetworkDelegates - check if we are initializing the shared instance
        if (![uniqueIdentifier isEqualToString:kTSKSharedInstanceIdentifier])
        {
            if ([_configuration[kTSKSwizzleNetworkDelegates] boolValue] == YES)
            {
                // TSKSwizzleNetworkDelegates can only be enabled when using the shared instance, to avoid double swizzling
                [NSException raise:@"TrustKit configuration invalid"
                            format:@"Cannot use TSKSwizzleNetworkDelegates outside the TrustKit sharedInstance"];
            }
            
            if ((sharedTrustKit) && ([[sharedTrustKit configuration][kTSKSwizzleNetworkDelegates] boolValue] == YES))
            {
                // Local instances cannot be used if a shared instance with swizzling enabled is used, to avoid double pinning validation
                [NSException raise:@"TrustKit configuration invalid"
                              format:@"Cannot use local TrustKit instances when the TrustKit sharedInstance has been initialized with kTSKSwizzleNetworkDelegates enabled"];
            }
        }
        
        // Configure the pinning validator and register for pinning callbacks in order to
        // trigger reports on the pinning failure reporter background queue.
        static dispatch_once_t onceToken;
        dispatch_once(&onceToken, ^{
            sharedHashCache = [[TSKSPKIHashCache alloc] initWithIdentifier:kTSKSPKISharedHashCacheIdentifier];
        });
        
        __weak typeof(self) weakSelf = self;
        _pinningValidator = [[TSKPinningValidator alloc] initWithPinnedDomainConfig:_configuration
                                                                          hashCache:sharedHashCache
                                                      ignorePinsForUserTrustAnchors:userTrustAnchorBypass
                                                              validationResultQueue:_pinFailureReporterQueue
                                                            validationResultHandler:^(TSKPinningValidatorResult * _Nonnull result) {
                                                                typeof(self) strongSelf = weakSelf;
                                                                if (!strongSelf) {
                                                                    return;
                                                                }
                                                                
                                                                // Invoke client handler if set
                                                                void(^callback)(TSKPinningValidatorResult *) = strongSelf.validationDelegateCallback;
                                                                if (callback) {
                                                                    dispatch_async(self.validationDelegateQueue, ^{
                                                                        callback(result);
                                                                    });
                                                                }
                                                                
                                                                // Send analytics report
                                                                [strongSelf sendValidationReport:result];
                                                            }];
        
        TSKLog(@"Successfully initialized with configuration %@", _configuration);
    }
    return self;
}

#pragma mark Notification Handlers

// The block which receives pin validation results and turns them into pin validation reports
- (void)sendValidationReport:(TSKPinningValidatorResult *)result
{
    TSKTrustEvaluationResult validationResult = result.validationResult;
    
    // Send a report only if the there was a pinning failure
    if (validationResult != TSKTrustEvaluationSuccess)
    {
#if !TARGET_OS_IPHONE
        if (validationResult != TSKPinValidationResultFailedUserDefinedTrustAnchor)
#endif
        {
            NSString *notedHostname = result.notedHostname;
            NSDictionary *notedHostnameConfig = self.configuration[kTSKPinnedDomains][notedHostname];
            
            // Pin validation failed: retrieve the list of configured report URLs
            NSMutableArray *reportUris = [NSMutableArray arrayWithArray:notedHostnameConfig[kTSKReportUris]];
            
            // Also enable the default reporting URL
            if ([notedHostnameConfig[kTSKDisableDefaultReportUri] boolValue] == NO)
            {
                [reportUris addObject:[NSURL URLWithString:kTSKDefaultReportUri]];
            }
            
            // If some report URLs have been defined, send the pin failure report
            if (reportUris.count > 0)
            {
                [self.pinFailureReporter pinValidationFailedForHostname:result.serverHostname
                                                                   port:nil
                                                       certificateChain:result.certificateChain
                                                          notedHostname:notedHostname
                                                             reportURIs:reportUris
                                                      includeSubdomains:[notedHostnameConfig[kTSKIncludeSubdomains] boolValue]
                                                         enforcePinning:[notedHostnameConfig[kTSKEnforcePinning] boolValue]
                                                              knownPins:notedHostnameConfig[kTSKPublicKeyHashes]
                                                       validationResult:validationResult
                                                         expirationDate:notedHostnameConfig[kTSKExpirationDate]];
            }
        }
    }
}

- (void)setValidationDelegateQueue:(dispatch_queue_t)validationDelegateQueue
{
    _validationDelegateQueue = validationDelegateQueue ?: dispatch_get_main_queue();
}

@end


#pragma mark TrustKit Implicit Initialization via Library Constructor


__attribute__((constructor)) static void initializeWithInfoPlist(int argc, const char **argv)
{
    // TrustKit just got started in the App
    CFBundleRef appBundle = CFBundleGetMainBundle();
    
    // Retrieve the configuration from the App's Info.plist file
    NSDictionary *trustKitConfigFromInfoPlist = (__bridge NSDictionary *)CFBundleGetValueForInfoDictionaryKey(appBundle, (__bridge CFStringRef)kTSKConfiguration);
    if (trustKitConfigFromInfoPlist)
    {
        TSKLog(@"Configuration supplied via the App's Info.plist");
        [TrustKit initializeWithConfiguration:trustKitConfigFromInfoPlist];
    }
}<|MERGE_RESOLUTION|>--- conflicted
+++ resolved
@@ -66,12 +66,7 @@
     
     static dispatch_once_t onceToken;
     dispatch_once(&onceToken, ^{
-<<<<<<< HEAD
-        sharedTrustKit = [[TrustKit alloc] initWithConfiguration:trustKitConfig
-                                                      identifier:kTSKSharedInstanceIdentifier];
-=======
         sharedTrustKit = [[TrustKit alloc] initWithConfiguration:trustKitConfig];
->>>>>>> 763e093a
         
         // Hook network APIs if needed
         if ([sharedTrustKit.configuration[kTSKSwizzleNetworkDelegates] boolValue]) {
