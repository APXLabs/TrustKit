/*
 
 AppDelegate.m
 TrustKitDemo
 
 Copyright 2017 The TrustKit Project Authors
 Licensed under the MIT license, see associated LICENSE file for terms.
 See AUTHORS file for the list of project authors.
 
 */

#import "AppDelegate.h"
#import <TrustKit/TrustKit.h>
#import <TrustKit/TSKPinningValidator.h>
#import <TrustKit/TSKPinningValidatorCallback.h>

@interface AppDelegate ()

@end

@implementation AppDelegate

<<<<<<< HEAD
- (BOOL)application:(UIApplication *)application didFinishLaunchingWithOptions:(NSDictionary *)launchOptions {
    // Override point for customization after application launch.
    
    // Override TrustKit's logger method
    // FIXME: logger
//    void (^loggerBlock)(NSString *) = ^void(NSString *message)
//    {
//        NSLog(@"TrustKit log: %@", message);
//    };
//    [TrustKit setLoggerBlock:loggerBlock];
=======

- (BOOL)application:(UIApplication *)application didFinishLaunchingWithOptions:(NSDictionary *)launchOptions
{
    // Override TrustKit's logger method
    void (^loggerBlock)(NSString *) = ^void(NSString *message)
    {
        NSLog(@"TrustKit log: %@", message);

    };
    [TrustKit setLoggerBlock:loggerBlock];
>>>>>>> 166c3a81
    
    // Initialize TrustKit
    NSDictionary *trustKitConfig =
    @{
      // Do not auto-swizzle NSURLSession delegates
      kTSKSwizzleNetworkDelegates: @NO,
      
      kTSKPinnedDomains: @{
              
              // Pin invalid SPKI hashes to *.yahoo.com to demonstrate pinning failures
              @"yahoo.com": @{
                      kTSKEnforcePinning: @YES,
                      kTSKIncludeSubdomains: @YES,
                      kTSKPublicKeyAlgorithms: @[kTSKAlgorithmRsa2048],
                      
                      // Wrong SPKI hashes to demonstrate pinning failure
                      kTSKPublicKeyHashes: @[
                              @"AAAAAAAAAAAAAAAAAAAAAAAAAAAAAAAAAAAAAAAAAAA=",
                              @"BBBBBBBBBBBBBBBBBBBBBBBBBBBBBBBBBBBBBBBBBBB="
                              ],
                      
                      // Send reports for pinning failures
                      // Email info@datatheorem.com if you need a free dashboard to see your App's reports
                      kTSKReportUris: @[@"https://overmind.datatheorem.com/trustkit/report"]
                      },
              
              
              // Pin valid SPKI hashes to www.datatheorem.com to demonstrate success
              @"www.datatheorem.com" : @{
                      kTSKEnforcePinning:@YES,
                      kTSKPublicKeyAlgorithms : @[kTSKAlgorithmEcDsaSecp384r1],
                      
                      // Valid SPKI hashes to demonstrate success
                      kTSKPublicKeyHashes : @[
                              @"58qRu/uxh4gFezqAcERupSkRYBlBAvfcw7mEjGPLnNU=", // CA key: COMODO ECC Certification Authority
                              @"AAAAAAAAAAAAAAAAAAAAAAAAAAAAAAAAAAAAAAAAAAA=", // Fake key but 2 pins need to be provided
                              ]
                      }}};
    
    [TrustKit initializeWithConfiguration:trustKitConfig];
    
<<<<<<< HEAD
    // Demonstrate how to receive pin validation notifications (only useful for performance/metrics)
    [TrustKit sharedInstance].pinningValidatorCallbackQueue =dispatch_get_main_queue();
    [TrustKit sharedInstance].pinningValidatorCallback = ^(TSKPinningValidatorResult *result, NSString *notedHostname, TKSDomainPinningPolicy *policy) {
        NSLog(@"Received pinning validation notification:\n\tDuration: %0.4f\n\tDecision: %ld\n\tResult: %ld\n\tHostname: %@",
              result.validationDuration,
              (long)result.finalTrustDecision,
              (long)result.evaluationResult,
              result.serverHostname);
    };
    
=======
>>>>>>> 166c3a81
    return YES;
}

@end<|MERGE_RESOLUTION|>--- conflicted
+++ resolved
@@ -20,18 +20,6 @@
 
 @implementation AppDelegate
 
-<<<<<<< HEAD
-- (BOOL)application:(UIApplication *)application didFinishLaunchingWithOptions:(NSDictionary *)launchOptions {
-    // Override point for customization after application launch.
-    
-    // Override TrustKit's logger method
-    // FIXME: logger
-//    void (^loggerBlock)(NSString *) = ^void(NSString *message)
-//    {
-//        NSLog(@"TrustKit log: %@", message);
-//    };
-//    [TrustKit setLoggerBlock:loggerBlock];
-=======
 
 - (BOOL)application:(UIApplication *)application didFinishLaunchingWithOptions:(NSDictionary *)launchOptions
 {
@@ -42,7 +30,6 @@
 
     };
     [TrustKit setLoggerBlock:loggerBlock];
->>>>>>> 166c3a81
     
     // Initialize TrustKit
     NSDictionary *trustKitConfig =
@@ -84,7 +71,6 @@
     
     [TrustKit initializeWithConfiguration:trustKitConfig];
     
-<<<<<<< HEAD
     // Demonstrate how to receive pin validation notifications (only useful for performance/metrics)
     [TrustKit sharedInstance].pinningValidatorCallbackQueue =dispatch_get_main_queue();
     [TrustKit sharedInstance].pinningValidatorCallback = ^(TSKPinningValidatorResult *result, NSString *notedHostname, TKSDomainPinningPolicy *policy) {
@@ -95,8 +81,6 @@
               result.serverHostname);
     };
     
-=======
->>>>>>> 166c3a81
     return YES;
 }
 
